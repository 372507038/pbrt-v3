--- conflicted
+++ resolved
@@ -7,11 +7,8 @@
 #include <stdio.h>
 #include <stdlib.h>
 #include <stdarg.h>
-<<<<<<< HEAD
 #include <ctype.h>
-=======
 #include <algorithm>
->>>>>>> c8df6413
 #include "pbrt.h"
 #include "spectrum.h"
 #include "imageio.h"
@@ -124,14 +121,8 @@
             if (i + 1 == argc)
                 usage("missing filename after %s option", argv[i]);
             ++i;
-<<<<<<< HEAD
             if (!isdigit(argv[i][0]) && argv[i][0] != '.')
-                usage("argument after -d doesn't look like a number");
-=======
-            if (!isnumber(argv[i][0]) && argv[i][0] != '.')
-                usage("argument after %s doesn't look like a number",
-                      argv[i - 1]);
->>>>>>> c8df6413
+                usage("argument after %s doesn't look like a number", argv[i]);
             tol = atof(argv[i]);
         } else if (!strncmp(argv[i], "--difftol=", 10))
             tol = atof(&argv[i][10]);
@@ -375,25 +366,6 @@
     Float maxY = 1.;
 
     int i;
-<<<<<<< HEAD
-    auto parseFloat = [&](const char *flag) -> Float {
-        if (i + 1 == argc) usage("missing value after %s flag", flag);
-        ++i;
-        if (!isdigit(argv[i][0]) && argv[i][0] != '.')
-            usage("non-numeric value found after %s", flag);
-        Float value = atof(argv[i]);
-        if (value == 0) usage("zero value for %s is invalid", flag);
-        return value;
-    };
-    auto parseInt = [&](const char *flag) -> int {
-        if (i + 1 == argc) usage("missing value after %s flag", flag);
-        ++i;
-        if (!isdigit(argv[i][0]))
-            usage("non-numeric value found after %s", flag);
-        int value = atof(argv[i]);
-        if (value == 0) usage("zero value for %s is invalid", flag);
-        return value;
-=======
     auto parseArg = [&]() -> std::pair<std::string, double> {
         const char *ptr = argv[i];
         // Skip over a leading dash or two.
@@ -409,7 +381,6 @@
             usage("missing value after %s flag", argv[i]);
         const char *value = (*ptr == '=') ? (ptr + 1) : argv[++i];
         return {flag, atof(value)};
->>>>>>> c8df6413
     };
 
     std::pair<std::string, double> arg;
